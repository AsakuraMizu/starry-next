use axerrno::LinuxError;
use axhal::{
    arch::TrapFrame,
    trap::{SYSCALL, register_trap_handler},
};
use linux_raw_sys::general::SIGSYS;
use starry_api::*;
use starry_core::task::{time_stat_from_kernel_to_user, time_stat_from_user_to_kernel};
use syscalls::Sysno;

#[register_trap_handler(SYSCALL)]
fn handle_syscall(tf: &mut TrapFrame, syscall_num: usize) -> isize {
    let sysno = Sysno::from(syscall_num as u32);
    info!("Syscall {}", sysno);
    time_stat_from_user_to_kernel();

    let result = match sysno {
        Sysno::read => sys_read(tf.arg0() as _, tf.arg1().into(), tf.arg2() as _),
        Sysno::readv => sys_readv(tf.arg0() as _, tf.arg1().into(), tf.arg2() as _),
        Sysno::write => sys_write(tf.arg0() as _, tf.arg1().into(), tf.arg2() as _),
        Sysno::writev => sys_writev(tf.arg0() as _, tf.arg1().into(), tf.arg2() as _),
        Sysno::pread64 => sys_pread64(
            tf.arg0() as _,
            tf.arg1().into(),
            tf.arg2() as _,
            tf.arg3() as _,
        ),
        Sysno::mmap => sys_mmap(
            tf.arg0(),
            tf.arg1() as _,
            tf.arg2() as _,
            tf.arg3() as _,
            tf.arg4() as _,
            tf.arg5() as _,
        ),
        Sysno::ioctl => sys_ioctl(tf.arg0() as _, tf.arg1() as _, tf.arg2().into()),
        Sysno::sched_yield => sys_sched_yield(),
        Sysno::nanosleep => sys_nanosleep(tf.arg0().into(), tf.arg1().into()),
        Sysno::getpid => sys_getpid(),
        Sysno::getppid => sys_getppid(),
        Sysno::gettid => sys_gettid(),
        Sysno::exit => sys_exit(tf.arg0() as _),
        Sysno::exit_group => sys_exit_group(tf.arg0() as _),
        Sysno::gettimeofday => sys_get_time_of_day(tf.arg0().into()),
        Sysno::getcwd => sys_getcwd(tf.arg0().into(), tf.arg1() as _),
        Sysno::dup => sys_dup(tf.arg0() as _),
        #[cfg(target_arch = "x86_64")]
        Sysno::dup2 => sys_dup2(tf.arg0() as _, tf.arg1() as _),
        Sysno::dup3 => sys_dup2(tf.arg0() as _, tf.arg1() as _),
        Sysno::fcntl => sys_fcntl(tf.arg0() as _, tf.arg1() as _, tf.arg2() as _),
        Sysno::lseek => sys_lseek(tf.arg0() as _, tf.arg1() as _, tf.arg2() as _),
        Sysno::clone => sys_clone(
            tf.arg0() as _,
            tf.arg1() as _,
            tf.arg2() as _,
            tf.arg3() as _,
            tf.arg4() as _,
        ),
        #[cfg(target_arch = "x86_64")]
        Sysno::fork => sys_fork(),
        Sysno::wait4 => sys_waitpid(tf.arg0() as _, tf.arg1().into(), tf.arg2() as _),
        Sysno::pipe2 => sys_pipe(tf.arg0().into()),
        #[cfg(target_arch = "x86_64")]
        Sysno::pipe => sys_pipe(tf.arg0().into()),
        Sysno::close => sys_close(tf.arg0() as _),
        Sysno::chdir => sys_chdir(tf.arg0().into()),
        Sysno::mkdirat => sys_mkdirat(tf.arg0() as _, tf.arg1().into(), tf.arg2() as _),
        Sysno::execve => sys_execve(tf.arg0().into(), tf.arg1().into(), tf.arg2().into()),
        Sysno::openat => sys_openat(
            tf.arg0() as _,
            tf.arg1().into(),
            tf.arg2() as _,
            tf.arg3() as _,
        ),
        #[cfg(target_arch = "x86_64")]
        Sysno::open => sys_open(tf.arg0().into(), tf.arg1() as _, tf.arg2() as _),
        Sysno::getdents64 => sys_getdents64(tf.arg0() as _, tf.arg1().into(), tf.arg2() as _),
        Sysno::linkat => sys_linkat(
            tf.arg0() as _,
            tf.arg1().into(),
            tf.arg2() as _,
            tf.arg3().into(),
            tf.arg4() as _,
        ),
        #[cfg(target_arch = "x86_64")]
        Sysno::link => sys_link(tf.arg0().into(), tf.arg1().into()),
        Sysno::unlinkat => sys_unlinkat(tf.arg0() as _, tf.arg1().into(), tf.arg2() as _),
        #[cfg(target_arch = "x86_64")]
        Sysno::unlink => sys_unlink(tf.arg0().into()),
        Sysno::uname => sys_uname(tf.arg0().into()),
        #[cfg(target_arch = "x86_64")]
        Sysno::stat => sys_stat(tf.arg0().into(), tf.arg1().into()),
        Sysno::fstat => sys_fstat(tf.arg0() as _, tf.arg1().into()),
        Sysno::mount => sys_mount(
            tf.arg0().into(),
            tf.arg1().into(),
            tf.arg2().into(),
            tf.arg3() as _,
            tf.arg4().into(),
        ) as _,
        Sysno::umount2 => sys_umount2(tf.arg0().into(), tf.arg1() as _) as _,
        #[cfg(target_arch = "x86_64")]
        Sysno::newfstatat => sys_fstatat(
            tf.arg0() as _,
            tf.arg1().into(),
            tf.arg2().into(),
            tf.arg3() as _,
        ),
        #[cfg(not(target_arch = "x86_64"))]
        Sysno::fstatat => sys_fstatat(
            tf.arg0() as _,
            tf.arg1().into(),
            tf.arg2().into(),
            tf.arg3() as _,
        ),
        Sysno::statx => sys_statx(
            tf.arg0() as _,
            tf.arg1().into(),
            tf.arg2() as _,
            tf.arg3() as _,
            tf.arg4().into(),
        ),
        Sysno::statfs => sys_statfs(tf.arg0().into(), tf.arg1().into()),
        Sysno::munmap => sys_munmap(tf.arg0(), tf.arg1() as _),
        Sysno::mprotect => sys_mprotect(tf.arg0(), tf.arg1() as _, tf.arg2() as _),
        Sysno::times => sys_times(tf.arg0().into()),
        Sysno::brk => sys_brk(tf.arg0() as _),
        #[cfg(target_arch = "x86_64")]
        Sysno::arch_prctl => sys_arch_prctl(tf.arg0() as _, tf.arg1().into()),
        Sysno::set_tid_address => sys_set_tid_address(tf.arg0().into()),
        Sysno::clock_gettime => sys_clock_gettime(tf.arg0() as _, tf.arg1().into()),
        Sysno::getuid => sys_getuid(),
        Sysno::geteuid => sys_geteuid(),
        Sysno::getgid => sys_getgid(),
        Sysno::getegid => sys_getegid(),
        Sysno::rt_sigprocmask => sys_rt_sigprocmask(
            tf.arg0() as _,
            tf.arg1().into(),
            tf.arg2().into(),
            tf.arg3() as _,
        ),
        Sysno::rt_sigaction => sys_rt_sigaction(
            tf.arg0() as _,
            tf.arg1().into(),
            tf.arg2().into(),
            tf.arg3() as _,
        ),
<<<<<<< HEAD
        Sysno::rt_sigtimedwait => sys_rt_sigtimedwait(
            tf.arg0().into(),
            tf.arg1().into(),
            tf.arg2().into(),
            tf.arg3() as _,
        ),
        Sysno::rt_sigsuspend => sys_rt_sigsuspend(tf, tf.arg0().into(), tf.arg1() as _),
        Sysno::rt_sigpending => sys_rt_sigpending(tf.arg0().into(), tf.arg1() as _),
        Sysno::rt_sigreturn => sys_rt_sigreturn(tf),
        Sysno::kill => sys_kill(tf.arg0() as _, tf.arg1() as _),
        Sysno::tgkill => sys_tgkill(tf.arg0() as _, tf.arg1() as _, tf.arg2() as _),
=======
        Sysno::rt_sigtimedwait => {
            sys_rt_sigtimedwait(tf.arg0().into(), tf.arg1().into(), tf.arg2().into())
        }
        Sysno::futex => {
            warn!("preventing pthread from blocking testing");
            do_exit(SIGSYS as _, true);
        }
>>>>>>> 198898ee
        sysno => {
            warn!("Unimplemented syscall: {}", sysno);
            Err(LinuxError::ENOSYS)
        }
    };
    let result = result.unwrap_or_else(|err| -err.code() as isize);
    time_stat_from_kernel_to_user();
    info!(
        "Syscall {:?} return {:?}",
        Sysno::from(syscall_num as u32),
        result,
    );
    result
}<|MERGE_RESOLUTION|>--- conflicted
+++ resolved
@@ -145,7 +145,6 @@
             tf.arg2().into(),
             tf.arg3() as _,
         ),
-<<<<<<< HEAD
         Sysno::rt_sigtimedwait => sys_rt_sigtimedwait(
             tf.arg0().into(),
             tf.arg1().into(),
@@ -157,15 +156,10 @@
         Sysno::rt_sigreturn => sys_rt_sigreturn(tf),
         Sysno::kill => sys_kill(tf.arg0() as _, tf.arg1() as _),
         Sysno::tgkill => sys_tgkill(tf.arg0() as _, tf.arg1() as _, tf.arg2() as _),
-=======
-        Sysno::rt_sigtimedwait => {
-            sys_rt_sigtimedwait(tf.arg0().into(), tf.arg1().into(), tf.arg2().into())
-        }
         Sysno::futex => {
             warn!("preventing pthread from blocking testing");
             do_exit(SIGSYS as _, true);
         }
->>>>>>> 198898ee
         sysno => {
             warn!("Unimplemented syscall: {}", sysno);
             Err(LinuxError::ENOSYS)
